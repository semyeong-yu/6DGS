#
# Copyright (C) 2023, Inria
# GRAPHDECO research group, https://team.inria.fr/graphdeco
# All rights reserved.
#
# This software is free for non-commercial, research and evaluation use 
# under the terms of the LICENSE.md file.
#
# For inquiries contact  george.drettakis@inria.fr
#

from argparse import ArgumentParser, Namespace
import sys
import os

class GroupParams:
    pass

class ParamGroup:
    def __init__(self, parser: ArgumentParser, name : str, fill_none = False):
        group = parser.add_argument_group(name)
        for key, value in vars(self).items():
            shorthand = False
            if key.startswith("_"):
                shorthand = True
                key = key[1:]
            t = type(value)
            value = value if not fill_none else None 
            if shorthand:
                if t == bool:
                    group.add_argument("--" + key, ("-" + key[0:1]), default=value, action="store_true")
                else:
                    group.add_argument("--" + key, ("-" + key[0:1]), default=value, type=t)
            else:
                if t == bool:
                    group.add_argument("--" + key, default=value, action="store_true")
                else:
                    group.add_argument("--" + key, default=value, type=t)

    def extract(self, args):
        group = GroupParams()
        for arg in vars(args).items():
            if arg[0] in vars(self) or ("_" + arg[0]) in vars(self):
                setattr(group, arg[0], arg[1])
        return group

class ModelParams(ParamGroup): 
    def __init__(self, parser, sentinel=False):
        self.sh_degree = 3
        self._source_path = ""
        self._model_path = ""
        self._images = "images"
        self._depths = ""
        self._resolution = -1
        self._white_background = False
        self.train_test_exp = False
        self.data_device = "cuda"
        self.eval = False
        super().__init__(parser, "Loading Parameters", sentinel)

    def extract(self, args):
        g = super().extract(args)
        g.source_path = os.path.abspath(g.source_path)
        return g

class PipelineParams(ParamGroup):
    def __init__(self, parser):
<<<<<<< HEAD
        self.convert_SHs_python = True  # 6DGS
        self.compute_cov3D_python = False
=======
        self.convert_SHs_python = True # 6DGS
        self.compute_cov3D_python = True
>>>>>>> 833405b2
        self.debug = False
        self.antialiasing = False
        super().__init__(parser, "Pipeline Parameters")

class OptimizationParams(ParamGroup):
    def __init__(self, parser):
        self.iterations = 30_000
        self.position_lr_init = 0.00016
        self.position_lr_final = 0.0000016
        self.position_lr_delay_mult = 0.01
        self.position_lr_max_steps = 30_000
        self.direction_lr_init = 0.00016 # 6DGS
        self.direction_lr_final = 0.0000016
        self.direction_lr_delay_mult = 0.01
        self.direction_lr_max_steps = 30_000
        self.feature_lr = 0.0025
        self.opacity_lr = 0.025
        self.scaling_lr = 0.005 # diag # 6DGS
        self.rotation_lr = 0.001 # offdiag # 6DGS
        self.exposure_lr_init = 0.01
        self.exposure_lr_final = 0.001
        self.exposure_lr_delay_steps = 0
        self.exposure_lr_delay_mult = 0.0
        self.percent_dense = 0.01
        self.lambda_dssim = 0.2
        self.densification_interval = 100
        self.opacity_reset_interval = 3000
        self.densify_from_iter = 500
        self.densify_until_iter = 15_000
        self.densify_grad_threshold = 0.0002
        self.depth_l1_weight_init = 1.0
        self.depth_l1_weight_final = 0.01
        self.random_background = False
        self.optimizer_type = "default"
        super().__init__(parser, "Optimization Parameters")

def get_combined_args(parser : ArgumentParser):
    cmdlne_string = sys.argv[1:]
    cfgfile_string = "Namespace()"
    args_cmdline = parser.parse_args(cmdlne_string)

    try:
        cfgfilepath = os.path.join(args_cmdline.model_path, "cfg_args")
        print("Looking for config file in", cfgfilepath)
        with open(cfgfilepath) as cfg_file:
            print("Config file found: {}".format(cfgfilepath))
            cfgfile_string = cfg_file.read()
    except TypeError:
        print("Config file not found at")
        pass
    args_cfgfile = eval(cfgfile_string)

    merged_dict = vars(args_cfgfile).copy()
    for k,v in vars(args_cmdline).items():
        if v != None:
            merged_dict[k] = v
    return Namespace(**merged_dict)<|MERGE_RESOLUTION|>--- conflicted
+++ resolved
@@ -65,13 +65,8 @@
 
 class PipelineParams(ParamGroup):
     def __init__(self, parser):
-<<<<<<< HEAD
         self.convert_SHs_python = True  # 6DGS
         self.compute_cov3D_python = False
-=======
-        self.convert_SHs_python = True # 6DGS
-        self.compute_cov3D_python = True
->>>>>>> 833405b2
         self.debug = False
         self.antialiasing = False
         super().__init__(parser, "Pipeline Parameters")
